/// Only allow processing this many inputs in a domain before we handle timer events, acks, etc.
const FORCE_INPUT_YIELD_EVERY: usize = 32;

use super::ChannelCoordinator;
use crate::coordination::CoordinationPayload;
use async_bincode::AsyncDestination;
use async_timer::Oneshot;
use bincode;
use dataflow::{
    payload::SourceChannelIdentifier,
    prelude::{DataType, Executor},
    Domain, Packet, PollEvent, ProcessResult,
};
use failure::{self, ResultExt};
use fnv::{FnvHashMap, FnvHashSet};
use futures_util::{
    sink::Sink,
    stream::{futures_unordered::FuturesUnordered, Stream},
};
use noria::channel::{DualTcpStream, CONNECTION_FROM_BASE};
use noria::internal::DomainIndex;
use noria::internal::LocalOrNot;
use noria::{Input, Tagged};
use pin_project::pin_project;
use slog;
use std::collections::{HashMap, VecDeque};
use std::io;
use std::sync::Arc;
use std::time;
use std::{
    future::Future,
    pin::Pin,
    task::{Context, Poll},
};
use stream_cancel::Valve;
use streamunordered::{StreamUnordered, StreamYield};
use tokio::io::{AsyncReadExt, BufReader, BufStream, BufWriter};

pub(super) type ReplicaAddr = (DomainIndex, usize);

// https://github.com/rust-lang/rust/issues/64445
type FirstByte = impl Future<Output = Result<(tokio::net::TcpStream, u8), tokio::io::Error>> + Send;

/// Read the first byte of a stream.
fn read_first_byte(mut stream: tokio::net::TcpStream) -> FirstByte {
    async move {
        let mut byte = [0; 1];
        let n = stream.read_exact(&mut byte[..]).await?;
        assert_eq!(n, 1);
        Ok((stream, byte[0]))
    }
}

#[pin_project]
pub(super) struct Replica {
    domain: Domain,
    pub(super) log: slog::Logger,

    coord: Arc<ChannelCoordinator>,

    retry: Option<Box<Packet>>,

    #[pin]
    valve: Valve,

    #[pin]
    incoming: tokio::net::TcpListener,

    #[pin]
    first_byte: FuturesUnordered<FirstByte>,

    locals: tokio::sync::mpsc::UnboundedReceiver<Box<Packet>>,

    #[pin]
    inputs: StreamUnordered<
        DualTcpStream<
            BufStream<tokio::net::TcpStream>,
            Box<Packet>,
            Tagged<LocalOrNot<Input>>,
            AsyncDestination,
        >,
    >,

    outputs: FnvHashMap<
        ReplicaAddr,
        (
            Box<dyn Sink<Box<Packet>, Error = bincode::Error> + Send + Unpin>,
            bool,
        ),
    >,

    #[pin]
    timeout: Option<async_timer::oneshot::Timer>,
    timed_out: bool,

    out: Outboxes,
}

impl Replica {
    pub(super) fn new(
        valve: &Valve,
        mut domain: Domain,
        on: tokio::net::TcpListener,
        locals: tokio::sync::mpsc::UnboundedReceiver<Box<Packet>>,
        ctrl_tx: tokio::sync::mpsc::UnboundedSender<CoordinationPayload>,
        log: slog::Logger,
        cc: Arc<ChannelCoordinator>,
    ) -> Self {
        let id = domain.id();
        let id = format!("{}.{}", id.0.index(), id.1);
        domain.booted(on.local_addr().unwrap());
        Replica {
            coord: cc,
            domain,
            retry: None,
            valve: valve.clone(),
            incoming: on,
            first_byte: FuturesUnordered::new(),
            locals,
            log: log.new(o! {"id" => id}),
            inputs: Default::default(),
            outputs: Default::default(),
            out: Outboxes::new(ctrl_tx),
            timeout: None,
            timed_out: false,
        }
    }

    fn try_acks(self: Pin<&mut Self>, cx: &mut Context<'_>) -> Result<(), failure::Error> {
        let this = self.project();

        let mut inputs = this.inputs;
        let conns = &mut this.out.connections;
        let pending = &mut this.out.pending;

        // first, queue up any additional writes we have to do
        let mut err = Vec::new();
        for &streami in &*pending {
            let conn = &mut conns[streami];
            let mut stream = Pin::new(&mut inputs[streami]);
            let mut sent = 0;

            for &tag in &conn.tag_acks {
                match stream.as_mut().poll_ready(cx) {
                    Poll::Ready(Ok(())) => {}
                    Poll::Pending => break,
                    Poll::Ready(Err(e)) => {
                        err.push(e.into());
                        break;
                    }
                }

                if let Err(e) = stream.as_mut().start_send(Tagged { tag, v: () }) {
                    // start_send shouldn't generally error
                    err.push(e.into());
                    break;
                }

                sent += 1;
            }

            let _ = conn.tag_acks.drain(0..sent).count();

            if sent > 0 {
                conn.pending_flush = true;
            }
        }

        if !err.is_empty() {
            return Err(err.swap_remove(0));
        }

        // then, try to send on any streams we may be able to
        let mut close = Vec::new();
        pending.retain(|&streami| {
            let conn = &mut conns[streami];
            if !conn.pending_flush {
                // there better be unwritten tags, otherwise why is the stream in pending?
                assert!(!conn.tag_acks.is_empty());
                return true;
            }

            let stream = &mut inputs[streami];
            match Pin::new(stream).poll_flush(cx) {
                Poll::Pending => true,
                Poll::Ready(Ok(())) => {
                    conn.pending_flush = false;
                    if inputs.is_finished(streami).unwrap()
                        && conn.unacked == 0
                        && conn.tag_acks.is_empty()
                    {
                        // no more inputs on this stream, and nothing more to flush!
                        close.push(streami);
                    }

                    // there may stil be more tags to write out
                    !conn.tag_acks.is_empty()
                }
                Poll::Ready(Err(e)) => {
                    let mut e = Some(e);
                    if let bincode::ErrorKind::Io(ref ioe) = **e.as_ref().unwrap() {
                        match ioe.kind() {
                            io::ErrorKind::BrokenPipe
                            | io::ErrorKind::NotConnected
                            | io::ErrorKind::UnexpectedEof
                            | io::ErrorKind::ConnectionAborted
                            | io::ErrorKind::ConnectionReset => {
                                // connection went away, let's not bother the user with it
                                let _ = e.take();
                            }
                            _ => {}
                        }
                    }

                    // there's no point in trying to write more things, so:
                    conn.pending_flush = false;
                    conn.unacked = 0;
                    conn.tag_acks.clear();
                    if inputs.is_finished(streami).unwrap() {
                        close.push(streami);
                    } else {
                        // the read side of this stream will probably error soon too. when it does,
                        // try_retire will likely succeed, and it will remove the connection. if an
                        // ack comes in after that, we'll just hit if again, though then take the
                        // branch above.
                    }

                    if let Some(e) = e {
                        err.push(e.into());
                    }

                    false
                }
            }
        });

        if !err.is_empty() {
            return Err(err.swap_remove(0));
        }

        for streami in close {
            if this.out.try_retire(streami) {
                // this stream has no more inputs and no more outputs
                assert!(inputs.as_mut().is_finished(streami).unwrap());
                inputs.as_mut().remove(streami);
            }
        }

        Ok(())
    }

    fn try_flush(self: Pin<&mut Self>, cx: &mut Context<'_>) -> Result<(), failure::Error> {
        let this = self.project();

        let cc = this.coord;
        let outputs = this.outputs;

        // just like in try_acks:
        // first, queue up any additional writes we have to do
        let mut err = Vec::new();
        for (&ri, ms) in &mut this.out.domains {
            if ms.is_empty() {
                continue;
            }

            let &mut (ref mut tx, ref mut pending) = outputs.entry(ri).or_insert_with(|| {
                while !cc.has(&ri) {}
                let tx = cc.builder_for(&ri).unwrap().build_async().unwrap();
                (tx, true)
            });

            let mut tx = Pin::new(tx);

            while !ms.is_empty() {
                match tx.as_mut().poll_ready(cx) {
                    Poll::Ready(Ok(())) => {}
                    Poll::Pending => break,
                    Poll::Ready(Err(e)) => {
                        err.push(e);
                        break;
                    }
                }

                let m = ms.pop_front().expect("!is_empty");
                match tx.as_mut().start_send(m) {
                    Ok(()) => {
                        // we queued something, so we'll need to send!
                        *pending = true;
                    }
                    Err(e) => {
                        err.push(e);
                        break;
                    }
                }
            }
        }

        if !err.is_empty() {
            return Err(err.swap_remove(0).into());
        }

        // then, try to do any sends that are still pending
        for &mut (ref mut tx, ref mut pending) in outputs.values_mut() {
            if !*pending {
                continue;
            }

            match Pin::new(tx).poll_flush(cx) {
                Poll::Ready(Ok(())) => {
                    *pending = false;
                }
                Poll::Pending => {}
                Poll::Ready(Err(e)) => err.push(e),
            }
        }

        if !err.is_empty() {
            return Err(err.swap_remove(0).into());
        }

        Ok(())
    }

    fn try_new(self: Pin<&mut Self>, cx: &mut Context<'_>) -> io::Result<bool> {
        let mut this = self.project();

        if let Poll::Ready(true) = this.valve.poll_closed(cx) {
            return Ok(false);
        } else {
            while let Poll::Ready((stream, _)) = this.incoming.as_mut().poll_accept(cx)? {
                // we know that any new connection to a domain will first send a one-byte
                // token to indicate whether the connection is from a base or not.
                debug!(this.log, "accepted new connection"; "from" => ?stream.peer_addr().unwrap());
                this.first_byte.push(read_first_byte(stream));
            }
        }

        while let Poll::Ready(Some((stream, tag))) = this.first_byte.as_mut().poll_next(cx)? {
            let is_base = tag == CONNECTION_FROM_BASE;

            debug!(this.log, "established new connection"; "base" => ?is_base);
            let slot = this.inputs.stream_entry();
            let token = slot.token();
            let epoch = if let Some(e) = this.out.connections.get_mut(token) {
                e.epoch
            } else {
                let epoch = 1;
                let t = this.out.connections.insert(ConnState {
                    unacked: 0,
                    tag_acks: Vec::new(),
                    epoch,
                    pending_flush: false,
                });
                assert_eq!(t, token);
                epoch
            };
            if let Err(e) = stream.set_nodelay(true) {
                warn!(this.log,
                      "failed to set TCP_NODELAY for new connection: {:?}", e;
                      "from" => ?stream.peer_addr().unwrap());
            }
            let tcp = if is_base {
                DualTcpStream::upgrade(
                    tokio::io::BufStream::new(stream),
                    move |Tagged { v: input, tag }| {
                        Box::new(Packet::Input {
                            inner: input,
                            src: Some(SourceChannelIdentifier { token, tag, epoch }),
                            senders: Vec::new(),
                        })
                    },
                )
            } else {
                tokio::io::BufStream::from(BufReader::with_capacity(
                    2 * 1024 * 1024,
                    BufWriter::with_capacity(4 * 1024, stream),
                ))
                .into()
            };
            slot.insert(tcp);
        }
        Ok(true)
    }

    // returns true if on_event(Timeout) was called
    fn try_timeout(self: Pin<&mut Self>, cx: &mut Context<'_>) -> bool {
        let mut processed = false;
        let mut this = self.project();

        if let Some(to) = this.timeout.as_mut().as_pin_mut() {
            if let Poll::Ready(()) = to.poll(cx) {
                this.timeout.set(None);
                *this.timed_out = true;
            }
        }

        if *this.timed_out {
            *this.timed_out = false;
            tokio::task::block_in_place(|| {
                this.domain.on_event(this.out, PollEvent::Timeout);
                processed = true;
            });
        }

        processed
    }
}

struct ConnState {
    // number of unacked inputs
    unacked: usize,

    // unsent acks (value is the tag)
    tag_acks: Vec<u32>,

    // epoch counter for each stream index (since they're re-used)
    epoch: usize,

    // do we have stuff to flush
    pending_flush: bool,
}

struct Outboxes {
    // anything new to send?
    dirty: bool,

    // messages for other domains
    domains: FnvHashMap<ReplicaAddr, VecDeque<Box<Packet>>>,

    // connection state for each stream
    connections: slab::Slab<ConnState>,

    // which connections have pending writes
    pending: FnvHashSet<usize>,

    // for sending messages to the controller
    ctrl_tx: tokio::sync::mpsc::UnboundedSender<CoordinationPayload>,
}

impl Outboxes {
    fn new(ctrl_tx: tokio::sync::mpsc::UnboundedSender<CoordinationPayload>) -> Self {
        let mut connections = slab::Slab::new();

        // index 0 is reserved
        connections.insert(ConnState {
            unacked: 0,
            tag_acks: Vec::new(),
            epoch: 0,
            pending_flush: false,
        });

        Outboxes {
            domains: Default::default(),
            connections,
            pending: Default::default(),
            ctrl_tx,
            dirty: false,
        }
    }

    fn saw_input(&mut self, token: usize, epoch: usize) {
        let mut c = &mut self.connections[token];
        if c.epoch == epoch {
            c.unacked += 1;
        }
    }

    fn try_retire(&mut self, streami: usize) -> bool {
        let mut c = &mut self.connections[streami];
        if c.unacked == 0 && c.tag_acks.is_empty() && !c.pending_flush {
            // nothing more to send back on this connection -- fine to retire!
            // increment the epoch to detect stale acks
            c.epoch += 1;

            // no unwritten tags and not pending flush, so we shouldn't be in pending
            assert!(!self.pending.contains(&streami));

            // NOTE: the ConnState will be re-used for another connection
            true
        } else {
            false
        }
    }
}

impl Executor for Outboxes {
    fn ack(&mut self, id: SourceChannelIdentifier) {
        self.dirty = true;
        let mut c = &mut self.connections[id.token];
        if id.epoch == c.epoch {
            // if the epoch doesn't match, the stream was closed and a new one has been established
            // note that this only matters for connections that do not wait for all acks!
            c.tag_acks.push(id.tag);

            // NOTE: it's a little sad we can't crash on underflow here.
            // it is because if a send fails, we set c.unacked = 0, and should the domain _then_
            // produce an ack, a checked underflow would fail.
            c.unacked = c.unacked.saturating_sub(1);

            // we now have stuff to send for this connection
            self.pending.insert(id.token);
        }
    }

    fn create_universe(&mut self, universe: HashMap<String, DataType>) {
        self.ctrl_tx
            .send(CoordinationPayload::CreateUniverse(universe))
            .expect("asked to send to controller, but controller has gone away");
    }

    fn send(&mut self, dest: ReplicaAddr, m: Box<Packet>) {
        self.dirty = true;
        self.domains.entry(dest).or_default().push_back(m);
    }
}

impl Future for Replica {
    type Output = Result<(), failure::Error>;
    fn poll(mut self: Pin<&mut Self>, cx: &mut Context<'_>) -> Poll<Self::Output> {
        'process: loop {
            // FIXME: check if we should call update_state_sizes (every evict_every)

            // are there are any new connections?
            if !self
                .as_mut()
                .try_new(cx)
                .context("check for new connections")?
            {
                // incoming socket closed -- no more clients will arrive
                return Poll::Ready(Ok(()));
            }

            // have any of our timers expired?
            self.as_mut().try_timeout(cx);

            // we have three logical input sources: receives from local domains, receives from
            // remote domains, and remote mutators. we want to achieve some kind of fairness among
            // these, but bias the data-flow towards finishing work it has accepted (i.e., domain
            // operations) to accepting new work. however, this is complicated by two facts:
            //
            //  - we cannot (currently) differentiate between receives from remote domains and
            //    receives from mutators. they are all remote tcp channels. we *could*
            //    differentiate them using `is_base` in `try_new` to store them separately, but
            //    it's also unclear how that would change the receive heuristic.
            //  - domain operations are not all "completing starting work". in many cases, traffic
            //    from domains will be replay-related, in which case favoring domains would favor
            //    writes over reads. while we do in general want reads to be fast, we don't want
            //    them to fully starve writes.
            //
            // the current stategy is therefore that we alternate reading once from the local
            // channel and once from the set of remote channels. this biases slightly in favor of
            // local sends, without starving either. we also stop alternating once either source is
            // depleted.
            let mut local_done = false;
            let mut remote_done = false;
            let mut check_local = true;
            let mut this = self.as_mut().project();
            let d = this.domain;
            let out = this.out;

            macro_rules! process {
                ($retry:expr, $outbox:expr, $p:expr, $pp:expr) => {{
                    $retry = Some($p);
                    let retry = &mut $retry;
                    if let ProcessResult::StopPolling = tokio::task::block_in_place(|| {
                        let packet = retry.take().unwrap();
                        if let Packet::Input {
                            src: Some(SourceChannelIdentifier { token, epoch, .. }),
                            ..
                        } = *packet
                        {
                            $outbox.saw_input(token, epoch);
                        }
                        $pp(packet)
                    }) {
                        // domain got a message to quit
                        // TODO: should we finish up remaining work?
                        return Poll::Ready(Ok(()));
                    }
                }};
            }

            if let Some(p) = this.retry.take() {
                // first try the thing we failed to process last time again
                process!(*this.retry, out, p, |p| d
                    .on_event(out, PollEvent::Process(p),));
            }

            for _ in 0..FORCE_INPUT_YIELD_EVERY {
                if !local_done && (check_local || remote_done) {
                    match this.locals.poll_recv(cx) {
                        Poll::Ready(Some(packet)) => {
                            process!(*this.retry, out, packet, |p| d
                                .on_event(out, PollEvent::Process(p),));
                        }
                        Poll::Ready(None) => {
                            // local input stream finished
                            // TODO: should we finish up remaining work?
                            warn!(this.log, "local input stream ended");
                            return Poll::Ready(Ok(()));
                        }
                        Poll::Pending => {
                            local_done = true;
                        }
                    }
                }

<<<<<<< HEAD
                if !remote_done && (!check_local || local_done) {
                    match this.inputs.as_mut().poll_next(cx) {
                        Poll::Ready(Some((StreamYield::Item(Ok(packet)), _))) => {
                            process!(*this.retry, out, packet, |p| d
                                .on_event(out, PollEvent::Process(p),));
                        }
                        Poll::Ready(Some((StreamYield::Finished(f), streami))) => {
                            if out.try_retire(streami) {
                                f.remove(this.inputs.as_mut());
                            } else {
                                // We still have responses to send, even though there are no
                                // more requests. Keep the stream around for now. We'll clean
                                // it up when the sends have finished.
                                f.keep();
=======
                    if !remote_done && (!check_local || local_done) {
                        match this.inputs.as_mut().poll_next(cx) {
                            Poll::Ready(Some((StreamYield::Item(Ok(packet)), _))) => {
                                process!(*this.retry, out, packet, |p| d
                                    .on_event(out, PollEvent::Process(p),));
                            }
                            Poll::Ready(Some((StreamYield::Finished(f), streami))) => {
                                if out.try_retire(streami) {
                                    f.remove(this.inputs.as_mut());
                                } else {
                                    // We still have responses to send, even though there are no
                                    // more requests. Keep the stream around for now. We'll clean
                                    // it up when the sends have finished.
                                    f.keep();
                                }
                            }
                            Poll::Ready(None) => {
                                // we probably haven't booted yet
                                remote_done = true;
                            }
                            Poll::Pending => {
                                remote_done = true;
                            }
                            Poll::Ready(Some((StreamYield::Item(Err(e)), _))) => {
                                error!(this.log, "input stream failed: {:?}", e);
                                break;
>>>>>>> 4042691b
                            }
                        }
                        Poll::Ready(None) => {
                            // we probably haven't booted yet
                            remote_done = true;
                        }
                        Poll::Pending => {
                            remote_done = true;
                        }
                        Poll::Ready(Some((StreamYield::Item(Err(e)), _))) => {
                            error!(this.log, "input stream failed: {:?}", e);
                            remote_done = true;
                            break;
                        }
                    }
                }

                // alternate between input sources
                check_local = !check_local;
            }

            // send to downstream
            // TODO: send fail == exiting?
            self.as_mut()
                .try_flush(cx)
                .context("downstream flush (after)")?;

            // send acks
            self.as_mut().try_acks(cx)?;

            if local_done && remote_done {
                // we're yielding voluntarily to not block the executor and must ensure we wake
                // up again
                cx.waker().wake_by_ref();
            }

            // check if we now need to set a timeout
            self.out.dirty = false;
            loop {
                let mut this = self.as_mut().project();
                match this.domain.on_event(this.out, PollEvent::ResumePolling) {
                    ProcessResult::KeepPolling(timeout) => {
                        if let Some(timeout) = timeout {
                            if timeout == time::Duration::new(0, 0) {
                                this.timeout.set(None);
                                *this.timed_out = true;
                            } else {
                                // TODO: how about we don't create a new timer each time?
                                this.timeout
                                    .set(Some(async_timer::oneshot::Timer::new(timeout)));
                            }

                            // we need to poll the timer to ensure we'll get woken up
                            if self.as_mut().try_timeout(cx) {
                                // a timeout occurred, so we may have to set a new timer
                                if self.out.dirty {
                                    // if we're already dirty, we'll re-do processing anyway
                                } else {
                                    // try to resume polling again
                                    continue;
                                }
                            }
                        }

                        if self.out.dirty {
                            // more stuff appeared in our outboxes
                            // can't yield yet -- we need to try to send it
                            continue 'process;
                        }
                    }
                    pr => {
                        // TODO: just have resume_polling be a method...
                        unreachable!("unexpected ResumePolling result {:?}", pr)
                    }
                }
                break;
            }

            break Poll::Pending;
        }
    }
}<|MERGE_RESOLUTION|>--- conflicted
+++ resolved
@@ -605,7 +605,6 @@
                     }
                 }
 
-<<<<<<< HEAD
                 if !remote_done && (!check_local || local_done) {
                     match this.inputs.as_mut().poll_next(cx) {
                         Poll::Ready(Some((StreamYield::Item(Ok(packet)), _))) => {
@@ -620,34 +619,6 @@
                                 // more requests. Keep the stream around for now. We'll clean
                                 // it up when the sends have finished.
                                 f.keep();
-=======
-                    if !remote_done && (!check_local || local_done) {
-                        match this.inputs.as_mut().poll_next(cx) {
-                            Poll::Ready(Some((StreamYield::Item(Ok(packet)), _))) => {
-                                process!(*this.retry, out, packet, |p| d
-                                    .on_event(out, PollEvent::Process(p),));
-                            }
-                            Poll::Ready(Some((StreamYield::Finished(f), streami))) => {
-                                if out.try_retire(streami) {
-                                    f.remove(this.inputs.as_mut());
-                                } else {
-                                    // We still have responses to send, even though there are no
-                                    // more requests. Keep the stream around for now. We'll clean
-                                    // it up when the sends have finished.
-                                    f.keep();
-                                }
-                            }
-                            Poll::Ready(None) => {
-                                // we probably haven't booted yet
-                                remote_done = true;
-                            }
-                            Poll::Pending => {
-                                remote_done = true;
-                            }
-                            Poll::Ready(Some((StreamYield::Item(Err(e)), _))) => {
-                                error!(this.log, "input stream failed: {:?}", e);
-                                break;
->>>>>>> 4042691b
                             }
                         }
                         Poll::Ready(None) => {
@@ -659,7 +630,6 @@
                         }
                         Poll::Ready(Some((StreamYield::Item(Err(e)), _))) => {
                             error!(this.log, "input stream failed: {:?}", e);
-                            remote_done = true;
                             break;
                         }
                     }
