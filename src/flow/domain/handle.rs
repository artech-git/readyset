use channel::ChannelSender;
use flow;
use flow::payload::ControlReplyPacket;
use flow::prelude::*;
use flow::debug;
use flow::domain;
use flow::checktable;
use flow::persistence;
use petgraph::graph::NodeIndex;
use std::collections::HashMap;
use std::sync::mpsc;
use std::sync::{Arc, Mutex};
use std::cell;
use std::thread;
use slog::Logger;
use flow::statistics::{DomainStats, NodeStats};

#[derive(Debug)]
pub enum WaitError {
    WrongReply(ControlReplyPacket),
    RecvError(mpsc::RecvError),
}

#[derive(Clone)]
pub struct DomainInputHandle(Vec<mpsc::SyncSender<Box<Packet>>>);

impl DomainInputHandle {
    pub fn base_send(
        &mut self,
        p: Box<Packet>,
        key: &[usize],
    ) -> Result<(), mpsc::SendError<Box<Packet>>> {
        if self.0.len() == 1 {
            self.0[0].send(p)
        } else {
            if key.is_empty() {
                unreachable!("sharded base without a key?");
            }
            if key.len() != 1 {
                // base sharded by complex key
                unimplemented!();
            }
            let key_col = key[0];
            let shard = {
                let key = match p.data()[0] {
                    Record::Positive(ref r) |
                    Record::Negative(ref r) => &r[key_col],
                    Record::DeleteRequest(ref k) => &k[0],
                };
                if !p.data().iter().all(|r| match *r {
                    Record::Positive(ref r) |
                    Record::Negative(ref r) => &r[key_col] == key,
                    Record::DeleteRequest(ref k) => k.len() == 1 && &k[0] == key,
                }) {
                    // batch with different keys to sharded base
                    unimplemented!();
                }
                ::shard_by(key, self.0.len())
            };
            self.0[shard].send(p)
        }
    }
}

pub struct DomainHandle {
    idx: domain::Index,

    txs: Vec<mpsc::SyncSender<Box<Packet>>>,
    in_txs: Vec<mpsc::SyncSender<Box<Packet>>>,
    cr_rxs: Vec<mpsc::Receiver<ControlReplyPacket>>,
    back_txs: Vec<mpsc::Sender<Box<Packet>>>,

    // used during booting
    threads: Vec<thread::JoinHandle<()>>,
    boot_args: Vec<
        (
            mpsc::Receiver<Box<Packet>>,
            mpsc::Receiver<Box<Packet>>,
            mpsc::Receiver<Box<Packet>>,
            mpsc::SyncSender<ControlReplyPacket>,
        ),
    >,

    // used during operation
    tx_buf: Option<Box<Packet>>,
}

impl DomainHandle {
    pub fn new(domain: domain::Index, sharded_by: Sharding) -> Self {
        let mut txs = Vec::new();
        let mut in_txs = Vec::new();
        let mut back_txs = Vec::new();
        let mut cr_rxs = Vec::new();
        let mut boot_args = Vec::new();
        {
            let mut add = || {
                let (in_tx, in_rx) = mpsc::sync_channel(512);
                let (tx, rx) = mpsc::sync_channel(1);
                let (cr_tx, cr_rx) = mpsc::sync_channel(1);
                let (back_tx, back_rx) = mpsc::channel();

                txs.push(tx);
                in_txs.push(in_tx);
                back_txs.push(back_tx);
                cr_rxs.push(cr_rx);
                boot_args.push((rx, in_rx, back_rx, cr_tx));
            };
            add();
            if !sharded_by.is_none() {
                // NOTE: warning to future self
                // the code currently relies on the fact that the domains that are sharded by
                // the same key *also* have the same number of shards. if this no longer holds,
                // we actually need to do a shuffle, otherwise writes will end up on the wrong
                // shard. keep that in mind.
                for _ in 1..::SHARDS {
                    add();
                }
            }
        }
        DomainHandle {
            txs,
            in_txs,
            back_txs,
            cr_rxs,
            idx: domain,
            tx_buf: None,
            threads: Vec::new(),
            boot_args,
        }
    }

    pub fn get_input_handle(&self) -> DomainInputHandle {
        DomainInputHandle(self.in_txs.clone())
    }

    pub fn shards(&self) -> usize {
        self.txs.len()
    }

    fn build_descriptors(graph: &mut Graph, nodes: Vec<(NodeIndex, bool)>) -> DomainNodes {
        nodes
            .into_iter()
            .map(|(ni, _)| {
                let node = graph.node_weight_mut(ni).unwrap().take();
                node.finalize(graph)
            })
            .map(|nd| (*nd.local_addr(), cell::RefCell::new(nd)))
            .collect()
    }

    pub fn boot(
        &mut self,
        log: &Logger,
        graph: &mut Graph,
        config: &domain::Config,
        readers: &flow::Readers,
        nodes: Vec<(NodeIndex, bool)>,
        persistence_params: &persistence::Parameters,
        checktable: &Arc<Mutex<checktable::CheckTable>>,
        channel_coordinator: &Arc<ChannelCoordinator>,
        debug_tx: &Option<mpsc::Sender<debug::DebugEvent>>,
        ts: i64,
    ) {
        for (i, ((tx, in_tx), back_tx)) in
            self.txs
                .iter()
                .zip(self.in_txs.iter())
                .zip(self.back_txs.iter())
                .enumerate()
        {
            channel_coordinator.insert_tx(
                (self.idx, i),
                ChannelSender::LocalSync(tx.clone()),
                ChannelSender::LocalSync(in_tx.clone()),
                ChannelSender::Local(back_tx.clone()),
            );
        }

        let mut nodes = Some(Self::build_descriptors(graph, nodes));
        let n = self.boot_args.len();
        for (i, (rx, in_rx, back_rx, cr_tx)) in self.boot_args.drain(..).enumerate() {
            let logger = if n == 1 {
                log.new(o!("domain" => self.idx.index()))
            } else {
                log.new(o!("domain" => format!("{}.{}", self.idx.index(), i)))
            };
            let nodes = if i == n - 1 {
                nodes.take().unwrap()
            } else {
                nodes.clone().unwrap()
            };
            let domain = domain::Domain::new(
                logger,
                self.idx,
                i,
                n,
                nodes,
                config.clone(),
                readers,
                persistence_params.clone(),
                checktable.clone(),
                channel_coordinator.clone(),
                ts,
            );
            self.threads
                .push(domain.boot(rx, in_rx, back_rx, cr_tx, debug_tx.clone()));
        }
    }

    pub fn wait(&mut self) {
        for t in self.threads.drain(..) {
            t.join().unwrap();
        }
    }

    #[inline]
    fn nextp(&mut self, i: usize, of: usize) -> Box<Packet> {
        assert!(self.tx_buf.is_some());
        if i == of - 1 {
            return self.tx_buf.take().unwrap();
        }

        // DomainHandles are only used by Blender and its derivatives, never internally in the
        // graph. Because of this, we know that we can only receive one of a small set of Packet
        // types (all of which are clone-able). We deal with those here:
        let p = self.tx_buf.as_ref().unwrap();
        match **p {
            Packet::Message { .. } => box p.clone_data(),
            Packet::Transaction { .. } => box p.clone_data(),
            Packet::AddNode {
                ref node,
                ref parents,
<<<<<<< HEAD
            } => {
                box Packet::AddNode {
                    node: node.clone(),
                    parents: parents.clone(),
                }
            }
            Packet::AddBaseColumn { .. } |
            Packet::DropBaseColumn { .. } => unreachable!("sharded base node"),
=======
            } => box Packet::AddNode {
                node: node.clone(),
                parents: parents.clone(),
            },
            Packet::AddBaseColumn {
                node,
                ref field,
                ref default,
            } => box Packet::AddBaseColumn {
                node: node,
                field: field.clone(),
                default: default.clone(),
            },
            Packet::DropBaseColumn { node, column } => box Packet::DropBaseColumn { node, column },
>>>>>>> 4237a040
            Packet::UpdateEgress {
                ref node,
                ref new_tx,
                ref new_tag,
            } => {
                box Packet::UpdateEgress {
                    node: node.clone(),
                    new_tx: new_tx.clone(),
                    new_tag: new_tag.clone(),
                }
            }
            Packet::UpdateSharder {
                ref node,
                ref new_txs,
            } => {
                box Packet::UpdateSharder {
                    node: node.clone(),
                    new_txs: new_txs.clone(),
                }
            }
            Packet::AddStreamer {
                ref node,
                ref new_streamer,
            } => {
                box Packet::AddStreamer {
                    node: node.clone(),
                    new_streamer: new_streamer.clone(),
                }
            }
            Packet::PrepareState {
                ref node,
                ref state,
            } => {
                box Packet::PrepareState {
                    node: node.clone(),
                    state: state.clone(),
                }
            }
            Packet::StateSizeProbe { ref node } => {
                box Packet::StateSizeProbe { node: node.clone() }
            }
            Packet::SetupReplayPath {
                ref tag,
                ref source,
                ref path,
                notify_done,
                ref trigger,
            } => {
                box Packet::SetupReplayPath {
                    tag: tag.clone(),
                    source: source.clone(),
                    path: path.clone(),
                    notify_done,
                    trigger: trigger.clone(),
                }
            }
            Packet::RequestPartialReplay { ref tag, ref key } => {
                box Packet::RequestPartialReplay {
                    tag: tag.clone(),
                    key: key.clone(),
                }
            }
            Packet::StartReplay { ref tag, ref from } => {
                box Packet::StartReplay {
                    tag: tag.clone(),
                    from: from.clone(),
                }
            }
            Packet::Ready {
                ref node,
                ref index,
            } => {
                box Packet::Ready {
                    node: node.clone(),
                    index: index.clone(),
                }
            }
            Packet::Quit => box Packet::Quit,
            Packet::StartMigration {
                ref at,
                ref prev_ts,
            } => {
                box Packet::StartMigration {
                    at: at.clone(),
                    prev_ts: prev_ts.clone(),
                }
            }
            Packet::CompleteMigration {
                ref at,
                ref ingress_from_base,
                ref egress_for_base,
            } => {
                box Packet::CompleteMigration {
                    at: at.clone(),
                    ingress_from_base: ingress_from_base.clone(),
                    egress_for_base: egress_for_base.clone(),
                }
            }
            Packet::GetStatistics => box Packet::GetStatistics,
            _ => unreachable!(),
        }
    }

    pub fn send(&mut self, p: Box<Packet>) -> Result<(), mpsc::SendError<Box<Packet>>> {
        self.tx_buf = Some(p);
        let txs = self.txs.len();
        for i in 0..txs {
            let p = self.nextp(i, txs);
            self.txs[i].send(p)?;
        }
        Ok(())
    }

    pub fn send_to_shard(
        &mut self,
        i: usize,
        p: Box<Packet>,
    ) -> Result<(), mpsc::SendError<Box<Packet>>> {
        self.txs[i].send(p)
    }

    pub fn wait_for_ack(&self) -> Result<(), WaitError> {
        for rx in &self.cr_rxs {
            match rx.recv() {
                Ok(ControlReplyPacket::Ack(_)) => {}
                Ok(r) => return Err(WaitError::WrongReply(r)),
                Err(e) => return Err(WaitError::RecvError(e)),
            }
        }
        Ok(())
    }

    pub fn wait_for_state_size(&self) -> Result<usize, WaitError> {
        let mut size = 0;
        for rx in &self.cr_rxs {
            match rx.recv() {
                Ok(ControlReplyPacket::StateSize(s)) => size += s,
                Ok(r) => return Err(WaitError::WrongReply(r)),
                Err(e) => return Err(WaitError::RecvError(e)),
            }
        }
        Ok(size)
    }

    pub fn wait_for_statistics(
        &self,
    ) -> Result<Vec<(DomainStats, HashMap<NodeIndex, NodeStats>)>, WaitError> {
        let mut stats = Vec::with_capacity(self.cr_rxs.len());
        for rx in &self.cr_rxs {
            match rx.recv() {
                Ok(ControlReplyPacket::Statistics(d, s)) => stats.push((d, s)),
                Ok(r) => return Err(WaitError::WrongReply(r)),
                Err(e) => return Err(WaitError::RecvError(e)),
            }
        }
        Ok(stats)
    }
}<|MERGE_RESOLUTION|>--- conflicted
+++ resolved
@@ -230,16 +230,6 @@
             Packet::AddNode {
                 ref node,
                 ref parents,
-<<<<<<< HEAD
-            } => {
-                box Packet::AddNode {
-                    node: node.clone(),
-                    parents: parents.clone(),
-                }
-            }
-            Packet::AddBaseColumn { .. } |
-            Packet::DropBaseColumn { .. } => unreachable!("sharded base node"),
-=======
             } => box Packet::AddNode {
                 node: node.clone(),
                 parents: parents.clone(),
@@ -254,7 +244,6 @@
                 default: default.clone(),
             },
             Packet::DropBaseColumn { node, column } => box Packet::DropBaseColumn { node, column },
->>>>>>> 4237a040
             Packet::UpdateEgress {
                 ref node,
                 ref new_tx,
