//! Welcome to Soup.
//!
//! Soup is a database built to provide incrementally maintained materialized views for a known set
//! of queries. This can improve application performance drastically, as all computation is
//! performed at write-time, and reads are equivalent to cache reads.
//!
//! In Soup, a user provides only the *base types* that can arrive into the system (i.e., the
//! possible writes Soup will observe), and the queries the application cares about over those
//! writes. Each such query is called a *view*. Queries can be expressed solely in terms of the
//! base write types, or they can read from other views, producing *derived views*.
//!
//! Ultimately, the views and base types are assembled into a single directed, acyclic data flow
//! graph. The nodes of the graph are the views (the root nodes are the base types), and the edges
//! are channels along which records are forwarded as new values are computed.
//!
//! When a new write arrives into the system, it is initially sent to its base type's node. This
//! node will forward that new record to all views that query that base type. These views will
//! perform some computation on the new record before forwarding any *derived* records to views
//! that query each of them in turn. We call this *feed-forward propagation*. For example, an
//! aggregation will query its current state, update that state based on the received record, and
//! then forward a record with its updated state. Nodes such as joins may also query other views in
//! order to compute derived records (e.g. a two-way join of `A` and `B` will *query back* to `B`
//! upon receiving an `A` record to construct the resulting output set).
//!
//! Nodes in the graph can be marked as *materialized*, indicating that Soup should keep the
//! current state of those nodes for efficient querying. The leaves of the DAG will generally be
//! materialized, but internal nodes that need to query their own state (e.g., aggregations) could
//! also be for performance reasons. If a node is materialized, any record it forwards is kept in
//! an in-memory data structure (managed by [`shortcut`](https://github.com/jonhoo/shortcut)). Soup
//! will also use the semantics of the given view's computation to determine what indices should be
//! added to the materialization (the group by field for an aggregation is a good candidate for
//! example).
//!
//! # Code structure
//!
//! At a high level, Soup consists of two main components that function relatively independently:
//!
//!  - `flow::FlowGraph`, which constructs the data flow graph, manages the propagation of records
//!    between different views, and faciliates views querying other views. Much of the code in
//!    `FlowGraph` is there to carefully manage the concurrency in the data flow computation such
//!    that views don't see inconsistent results when observing other views.
//!  - `ops::*`, which provides the different view operations provided by Soup, as well as some
//!    shared functionality like materialization (see the `Node` type in `ops/mod.rs`).
//!
//! There are also a number of important secondary components that the components above depend on,
//! but aren't immediately useful on their own:
//!
//!  - `DataType` in `query/`, which encapsulates the data types provided by Soup to end-users.
//!  - `Update` and `Record` in `ops/mod.rs`, which are used pervasively in the code to move
//!    records between views.
//!  - `Query` in `query/`, which is used to filter and project records as they flow along the
//!    edges of the data flow graph as a result of feed-forward propagation or view-to-view
//!    queries.
//!  - `BufferedStore` in `backlog/`, which provides a thin layer atop `shortcut` giving access to
//!    short-term time-travel queries.
//!
//! # Dependencies
//!
//! Soup critically depends on a few libraries that should be understood before delving into
//! internal Soup development. **Users** of Soup generally need not familiarize themselves with
//! these libraries. The documentation for these libraries is generally pretty good, so you should
//! start there if you want to know more.
//!
//!  - [`shortcut`](https://github.com/jonhoo/shortcut) provides storage and query support for
//!    the materialized views.
//!  - [`petgraph`](https://github.com/bluss/petgraph) provides graph construction and traversal
//!    mechanisms that are used by `FlowGraph` to maintain the data flow graph.
//!  - [`clocked-dispatch`](https://github.com/jonhoo/clocked-dispatch) provides a serialization
//!    mechanism that assigns records that are sent across disparate channels (i.e., to different
//!    base types) monotonically increasing global timestamps.
//!
//! For performance reasons, Soup also uses the
//! [`parking_lot`](https://github.com/Amanieu/parking_lot) crate instead of the locking primitives
//! provided by Rust's standard library. It is unlikely that this matters to you, even if you are
//! doing internal Soup development.
//!
//! # Data flow
//!
//! To provide some holistic insight into how the system works, an instructive exercise is to
//! trace through what happens internally in the system between when a write comes in and a
//! subsequent read is executed. For this example, we will be using the following base types and
//! views:
//!
//!  - `Article` (or `a`), a base type with two fields, `id` and `title`.
//!  - `Vote` (or `v`), another base type two fields, `user` and `id`.
//!  - `VoteCount` (or `vc`), a view equivalent to:
//!
//!     ```sql
//!     SELECT id, COUNT(user) AS votes FROM Vote GROUP BY id
//!     ```
//!
//!  - `ArticleWithVoteCount` (or `awvc`), a view equivalent to:
//!
//!     ```sql
//!     SELECT a.id, a.title, vc.votes
//!     FROM a JOIN vc ON (a.id = vc.id)
//!     ```
//!
//! Together, these form a data flow graph that looks like this:
//!
//! ```text
//! (a)      (v)
//!  |        |
//!  |        +--> [vc]
//!  |              |
//!  |              |
//!  +--> [awvc] <--+
//! ```
//!
//! In fact, this is almost the exact graph used by the `votes` test in `tests/lib.rs`, so you can
//! go look at that if you want to see the code. It looks roughly like this (some details omitted
//! for clarity)
//!
//! ```rust,ignore
//! let mut g = FlowGraph::new();
//!
//! // base types
//! let a = g.incorporate(&["id", "title"], Base {});
//! let v = g.incorporate(&["user", "id"], Base {});
//!
//! // vote count is pretty straightforward
//! let vc = g.incorporate(&["id", "votes"], Aggregation::COUNT.new(v, 0));
//!
//! // joins are tricky because you need to specify what to join on
//! // the api for this will probably improve over time
//!
//! // if article joins against vote count, query and join using article's first field
//! // if vote count joins against article, also query and join on the first field
//! let join = hashmap!{
//!     article => vec![(vc, 0)],
//!     vc => vec![(article, 0)],
//! };
//!
//! // emit first and second field from article (id + title)
//! // and second field from right (votes)
//! let emit = vec![(article, 0), (article, 1), (vc, 1)];
//!
//! // make the join already!
//! let awvc = g.incorporate(&["id", "title", "votes"], Joiner::new(emit, join));
//!
//! // and start the data flow graph
//! let (put, get) = g.run(10);
//! ```
//!
//! This may look daunting, but reading through you should quickly recognize the queries from
//! above. Of particular interest is how the join has to be constructed, but we'll get back to that
//! later.
//!
//! When you `run` the `FlowGraph`, it will set up a bunch of data structures used for bookkeping,
//! set up channels for the different views to talk to each other, and then spin up a thread for
//! every node in the graph. The main loop for every node is in `FlowGraph::inner`. It reads
//! incoming updates, does some bookkeping to keep the system consistent (we'll get to that later),
//! processes the updates using the inner operation of the node (this is where the `ops::*`
//! components come into play), and then forwards the resulting update to any descendant views.
//!
//! ## Tracing a write
//!
//! Let us see what happens when a new `Article` write enters the system. This happens by sending
//! the write on one of the channels in the `put` map returned by `FlowGraph::run`
//!
//! ```rust,ignore
//! put[&article].send(vec![1.into(), "Hello world".into()]);
//! ```
//!
//! The `.into()` calls here turn the given values into Soup's internal `DataType`. Soup records
//! are always represented as vectors of `DataType` things, where the `n`th element corresponds to
//! the value of the `n`th column of that record's view. Internally in the data flow graph, they
//! are also wrapped in the `Record` type to indicate if they are "positive" or "negative" (we'll
//! get to that later), and again in the `Update` type to allow meta-data updates to propagate
//! through the system too (though that's not currently used). That wrapping is taken care of by
//! dedicated threads that `FlowGraph::run` spins up.
//!
//! Records that enter the system are first assigned a unique timestamp by `clocked_dispatch`. This
//! timestamp is later used to avoid inconsitencies in the face of concurrency in the system. The
//! write (now an `Update`) then arrives at the `Article` node in the graph. `FlowGraph::inner`
//! checks that the update shouldn't be held back (we'll get back to that later -- are you noticing
//! a pattern?), and then calls `inner.process`.
//!
//! This method, defined on the `View` trait in `flow/mod.rs`, dictates the feed-forward behavior
//! of a node. All Soup views currently hold nodes of the enum type `NodeType` (defined in
//! `ops/mod.rs`), which can be any of the operation types supported by Soup (see `ops/*.rs`).
//! `ops/mod.rs` implements the `View` trait for `NodeType`, and specifically implements the
//! `process` method called by `FlowGraph::inner` above. It simply dispatches the call to the
//! `.process` method of *its* `.inner`, which is one of the concrete Soup operation types. In this
//! particular case, a `Base`, since `Article` is a base type.
//!
//! `Base` nodes do little more than juggle the timestamps around a little to ensure that they are
//! also propagated inside a record. The original update is quickly returned, at which point the
//! `NodeType::process` method continues. Since the node is materialized (which all base nodes are),
//! the record is persisted through `BufferedStore` (think of it as simple row-based storage for
//! now). The original update is then returned again, which causes control to return all the way
//! back to `FlowGraph::inner`. It then finds any descendants of `Article` in the view graph
//! (`awvc` in our example), and forwards `Article`'s output record there.
//!
//! ## Going deeper
//!
//! The next thing that happens is that `awvc` receives the new `Article`. Since the base node
//! didn't modify it beyond copying a timestamp, we receive essentially the same record as
//! `Article` did above. Following the same chain as above, we end up at the `process` method of
//! the `Joiner` type in `ops/join.rs`. It's a little complicated, but trust that it does basically
//! what you'd expect a join to do --- query the other side of the join for anything that matches
//! the join column(s) on the current record, and emit the carthesian product of those records with
//! the one we received. In this particular case, we get no records, and so no records are emitted.
//!
//! > Hearing this, you may hesitate, and protest "but shouldn't we get an article with `votes =
//! > 0`?". Well, yes and no. That would be a `LEFT JOIN`, which Soup doesn't currently support.
//! > However, it would be a *really* nice feature to have, so maybe you should look into it?
//!
//! While `awvc` is materialized, `NodeType::process` will see that no records were produced, and
//! so no new rows will be added to the materialized state of `awvc`. When control finally returns
//! to `FlowGraph::process`, it will observe that `awvc` has no descendants, and will not propagate
//! the (empty) update any further.
//!
//! ## Let's Vote
//!
//! Let's next trace what happens when a `Vote` is introduced into the system using
//!
//! ```rust,ignore
//! put[&vote].send(vec![1000.into(), 1.into()]);
//! ```
//!
//! We will skip the parts related to the `Vote` base node, since they are equivalent to the
//! `Article` flow. The output of the `Vote` node arrives at `vc`, an aggregation. This ends up
//! calling `Aggregator::process` in `ops/aggregate.rs`. If you squint at it, you can see that it
//! queries its own materialized output for the aggregated count for the `GROUP BY` (deemed to be
//! every column except the one being aggregated), updates the value based on the operator and the
//! received record(s), and then emits a record with the new count. However, the aggregation does
//! something slightly weird --- it first emits a *negative* record. How weird...
//!
//! Negative records are Soup's way of modifying materialized state. They indicate to descendant
//! views that a past record is no longer valid, and should be discarded. In the case of our vote,
//! we would get the output:
//!
//! ```text
//! - [id=1, votes=0]
//! + [id=1, votes=1]
//! ```
//!
//! Since these are sent within a single `Update`, the descendants know the vote count was
//! incremented (and not, say, removed, and then re-appearing with a value of one). The negative
//! records are also observed by `NodeType::process`, which will delete the old materialized result
//! row (because of the `-`), and then insert the new materialized result row (because of the `+`).
//! Finally, `FlowGraph::inner` will send the `Update` with both the negative and the positive to
//! `awvc`.
//!
//! ## All together now
//!
//! For the final piece of the puzzle, let us now see what happens when the above `Update` arrives
//! at `awvc`. It contains two records, and the `Joiner` will perform the join *twice*, once for
//! the negative, and again for the positive. Why is that necessary? Consider the case where the
//! system has been running for a while, and our article has received many votes. After the
//! previous vote, `awvc` emitted a record containing
//!
//! ```text
//! [id=1, title=Hello world, votes=42]
//! ```
//!
//! If we simply ignored the negative we received from `vc`, and performed the join for the
//! positive, we'd emit another row saying
//!
//! ```text
//! [id=1, title=Hello world, votes=43]
//! ```
//!
//! In the absence of any further information, the materializer in `NodeType::process` would then
//! insert a *second* row (well, a 43rd row) in the materialized table for our article, which means
//! that if someone queried for it, they would get a lot of results. In this particular example,
//! the negative from `vc` contains enough information to delete the correct output row (`id=1`),
//! but this is not always the case. We therefore have to perform the *full* join for the negative
//! as well, to produce an exact replica of the row that we are "revoking". In fact, since this is
//! a join, a single negative may produce *multiple* negative outputs, each one revoking a single
//! output record.
//!
//! So, from the `Update` received from `vc`, `awvc` will perform two joins, eventually producing a
//! new update with the records
//!
//! ```text
//! - [id=1, title=Hello world, votes=0]
//! + [id=1, title=Hello world, votes=1]
//! ```
//!
//! The materialized state will be updated by `NodeType::process`, and `FlowGraph::inner` will stop
//! propagating the `Update` since there are no descendant views.
//!
//! ## Who doesn't love a good data race
//!
//! At this point, it is worth pausing to see what happens when we consider that there may be
//! concurrent writes to the system. While there is a serializer assigning timestamps at the "top"
//! of the graph, different nodes still process updates in parallel, leading to possible races, and
//! thus data inconsistencies) in the data flow graph. Many of the mechanisms we've skipped along
//! the way (have you been keeping track?) are there precisely to tackle this problem.
//!
//! Figuring out all the things that can go wrong is left as an exercise to the reader, but let us
//! explore at least one issue that can easily arise in the graph we have constructed in this
//! (rather long) example. Consider the case where a user votes on an article *immediately* after
//! it is added. The article enters the system right before the vote, but because of scheduling,
//! the vote is handled by `vc` before the article propagates down the flow graph. Our article now
//! starts to propagate, and arrives at `awvc`, which queries `vc` for matching records. It will
//! find a match with a vote count of one, and output a single record with that value. But then,
//! the record emitted by `vc` arrives at `awvc`, it also causes a query to go to `Article`, which
//! will (obviously) return our article, causing `awvc` to emit *another* row with a vote count of
//! one. Subsequent queries to this view will now yield two identical rows!
//!
//! This may not seem so bad --- surely downstream nodes can just prune out duplicates? That seems
//! fine, until you realize that this can also happen with negative records, where the results are
//! potentially more damaging. Consider a different view graph in which some part of the graph
//! looks like this:
//!
//! ```text
//! :       :
//! A       B
//! |       |
//! +---+---+
//!     |
//!     C
//! ```
//! Say that the system is initially in a steady state where `A` and `B` both contain one record
//! each (`a` and `b` respectively). `C` has just output the record `c = a JOIN b`. Then, a new
//! negative `A` record, `-a`, and a negative `B` record, `-b`, both come in simultaneously. The
//! `-a` and `-b` records are handled by their respective nodes immediately, both of them deleting
//! the corresponding record from their materialized outputs. The `-a` then arrives at `C`. `C` now
//! has to query `B` in order to compute what negative records to produce in response to the `-a`.
//! Specifically, it must produce `-c`. However, `C`'s query against `B` will not include `b` since
//! `B` has already deleted it, and thus, `C` will not produce `-c`. Similarly, when the `-b` later
//! arrives, this too will produce no resulting negative records. Uh oh.
//!
//! ## Time is of the essence
//!
//! Soup fixes the problem outlined above, as well as a host of related problems, by enforcing two
//! invariants:
//!
//!  - A node will only process an update with timestamp `ts` if it will not in the future process
//!    any update with `ts' < ts`.
//!  - When querying another view as a result of a record with timestamp `ts`, the query will be
//!    run *as if* it was run right after all updates up to `ts` had been processed by the target
//!    view.
//!
//! The first property is the source of most of the code in `FlowGraph::inner`. Incoming updates
//! are buffered until a higher timestamp has been seen from *every* parent of the current node.
//! When the minimum across all parents is updated to `ts`, all buffered updates with `ts' < ts`
//! are processed *in order of their timestamps*.
//!
//! The second property is maintained by two independent pieces, one to ensure that the target
//! view's node is *sufficiently* up to date, the other to ensure that it's not *too* up to date.
//! The first part is relatively simple to enforce. When a node queries another view at some time
//! `ts`, the query function will simply *wait* until that view's node has advanced its "latest
//! update processed" tracker beyond `ts` (see the `while` loop added to each ancestor query
//! function in `FlowGraph::make_aqfs`).
//!
//! The second part is a bit more involved, because it requires being able to query "back in time".
//! We *could* have all nodes move in lock-step to ensure that they are never too up-to-date, but
//! this would artificially slow down the system. Instead, we buffer changes to a view's
//! materialized state for a short time, and only absorb those buffered changes into the backing
//! `shortcut` storage once we know that none of our ancestors will want to execute a query from
//! before those updates happened. Queries to materialized views are thus executed in a two-step
//! algorithm. First, `shortcut` is (efficiently) queried for all matches in the absorbed state.
//! Then, all buffered updates before the query's time are scanned, one at the time, to see if any
//! of them change the returned state. Since this scan would be slow with many buffered updates, it
//! is important that Soup absorbs fairly frequently. All of this is handled by the `BufferedStore`
//! in `backlog/mod.rs`. The logic for when it is safe to absorb a given timestamp can be seen in
//! the bottom of `FlowGraph::inner`.
//!
#![feature(optin_builtin_traits)]
<<<<<<< HEAD
#![feature(plugin, custom_derive)]
#![plugin(serde_macros)]
=======
#![deny(missing_docs)]
>>>>>>> 31a8ee04

extern crate clocked_dispatch;
extern crate parking_lot;
extern crate petgraph;
extern crate shortcut;
extern crate rustc_serialize;

#[macro_use]
extern crate rustful;

#[macro_use]
extern crate tarpc;


mod flow;
mod query;
mod ops;
mod backlog;

pub mod srv;

pub use flow::FlowGraph;
pub use flow::NodeIndex;
pub use ops::new;
pub use ops::NodeType;
pub use ops::base::Base;
pub use ops::aggregate::*;
pub use ops::join::Joiner;
pub use ops::union::Union;
pub use ops::latest::Latest;
pub use query::Query;
pub use query::DataType;

/// web provides a simple REST HTTP server for reading from and writing to the data flow graph.
pub mod web;<|MERGE_RESOLUTION|>--- conflicted
+++ resolved
@@ -361,12 +361,9 @@
 //! the bottom of `FlowGraph::inner`.
 //!
 #![feature(optin_builtin_traits)]
-<<<<<<< HEAD
 #![feature(plugin, custom_derive)]
 #![plugin(serde_macros)]
-=======
 #![deny(missing_docs)]
->>>>>>> 31a8ee04
 
 extern crate clocked_dispatch;
 extern crate parking_lot;
@@ -385,8 +382,6 @@
 mod query;
 mod ops;
 mod backlog;
-
-pub mod srv;
 
 pub use flow::FlowGraph;
 pub use flow::NodeIndex;
@@ -401,4 +396,7 @@
 pub use query::DataType;
 
 /// web provides a simple REST HTTP server for reading from and writing to the data flow graph.
-pub mod web;+pub mod web;
+
+/// srv provides a networked RPC server for accessing the data flow graph.
+pub mod srv;