--- conflicted
+++ resolved
@@ -364,14 +364,11 @@
 mod mir_to_flow;
 mod recipe;
 mod sql;
-<<<<<<< HEAD
 mod security;
-=======
 mod worker;
 
 #[cfg(test)]
 mod tests;
->>>>>>> e438891c
 
 pub use core::{DataType, Datas, NodeIndex};
 
