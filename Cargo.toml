[package]
name = "distributary"
version = "0.1.0"
authors = ["Jon Gjengset <jon@thesquareplanet.com>"]

[features]
web = ["rustful", "rustc-serialize"]

[dependencies]
petgraph = "0.2"
shortcut = "3.3"
clocked-dispatch = "3.0"
parking_lot = {version = "0.2", features = ["nightly"]}

docopt = "0.6"
rand = "0.3"
randomkit = "0.1.0"

<<<<<<< HEAD
postgres = "0.11"
r2d2 = "0.7"
r2d2_postgres = "0.10"
time = "0.1"

memcache = {git="https://github.com/aisk/rust-memcache.git"}

rustful = "0.9"
rustc-serialize = "0.3"
=======
# for web
rustful = { version = "0.9", optional = true }
rustc-serialize = { version = "0.3", optional = true }
>>>>>>> 9b4fc63a

tarpc = "0.6"
serde = "0.8"
serde_macros = "0.8"

[profile.release]
debug=true

[lib]
name = "distributary"
path = "src/lib.rs"

[[bin]]
name = "web"
path = "src/web/main.rs"

[[bin]]
name = "bench_votes"
path = "benchmarks/votes.rs"

[[bin]]
name = "gen_voter"
path = "benchmarks/gen_voter.rs"<|MERGE_RESOLUTION|>--- conflicted
+++ resolved
@@ -16,7 +16,6 @@
 rand = "0.3"
 randomkit = "0.1.0"
 
-<<<<<<< HEAD
 postgres = "0.11"
 r2d2 = "0.7"
 r2d2_postgres = "0.10"
@@ -24,13 +23,9 @@
 
 memcache = {git="https://github.com/aisk/rust-memcache.git"}
 
-rustful = "0.9"
-rustc-serialize = "0.3"
-=======
 # for web
 rustful = { version = "0.9", optional = true }
 rustc-serialize = { version = "0.3", optional = true }
->>>>>>> 9b4fc63a
 
 tarpc = "0.6"
 serde = "0.8"
